--- conflicted
+++ resolved
@@ -22,7 +22,11 @@
 from tempfile import TemporaryDirectory, mkdtemp
 from engineering_notation import EngNumber  # only from pip
 from tqdm import tqdm
-from gooey import Gooey
+# may only apply to windows
+try:
+    from gooey import Gooey
+except Exception:
+    pass
 
 import v2e.desktop as desktop
 from v2e.v2e_utils import all_images, read_image,  \
@@ -70,7 +74,7 @@
 
 
 if __name__ == "__main__":
-    args=get_args()
+    args = get_args()
     overwrite = args.overwrite
     output_folder = args.output_folder
     f = not overwrite and os.path.exists(output_folder) \
@@ -134,13 +138,7 @@
     vid_slomo = args.vid_slomo
     preview = not args.no_preview
     rotate180 = args.rotate180
-    #  segment_size = args.segment_size
     batch_size = args.batch_size
-
-    #  if batch_size > segment_size:
-    #      raise ValueError(
-    #          'batch_size={} and segment_size={} is not allowed;'
-    #          'Use batch_size<=segment_size'.format(batch_size, segment_size))
 
     exposure_mode, exposure_val, area_dimension = \
         v2e_check_dvs_exposure_args(args)
@@ -166,12 +164,8 @@
         v2e_quit()
 
     srcFrameIntervalS = (1. / srcFps)/input_slowmotion_factor
-    slowdown_factor = int(srcFrameIntervalS//timestamp_resolution)
-
-<<<<<<< HEAD
+
     slowdown_factor = int(np.ceil(srcFrameIntervalS/timestamp_resolution))
-=======
->>>>>>> f317c22b
     if slowdown_factor < 1:
         slowdown_factor = 1
         logger.warning(
@@ -280,7 +274,8 @@
         area_dimension=area_dimension)
 
     ts0 = 0
-    ts1 = srcFrameIntervalS  # timestamps of src frames
+    ts1 = srcTotalDuration
+    #  ts1 = srcFrameIntervalS  # timestamps of src frames
     num_frames = 0
     inputHeight = None
     inputWidth = None
@@ -297,25 +292,7 @@
     logger.info(
         'processing frames {} to {} from video input'.format(
             start_frame, stop_frame))
-<<<<<<< HEAD
-    batchFrames = []
-    # step over input by batch_size steps
-    for frameNumber in tqdm(
-            range(start_frame, stop_frame, segment_size),
-            unit='fr', desc='v2e'):
-        # each time add segment_size frames to previous frame
-        # which we made first frame at end of interpolating and
-        # generating events
-        for i in range(segment_size):
-            if cap.isOpened():
-                ret, inputVideoFrame = cap.read()
-            else:
-                break
-            if not ret:
-=======
-
-    # TODO: dump all the frames as individual files to a temp folder
-    # then the data loader can read individual file
+
     source_frames_dir = mkdtemp()
     inputWidth = cap.get(cv2.CAP_PROP_FRAME_WIDTH)
     inputHeight = cap.get(cv2.CAP_PROP_FRAME_HEIGHT)
@@ -336,7 +313,6 @@
             ret, inputVideoFrame = cap.read()
 
             if not ret or inputFrameIndex+start_frame > stop_frame:
->>>>>>> f317c22b
                 break
 
             if output_height and output_width and \
@@ -356,64 +332,7 @@
                 # convert RGB frame into luminance.
                 inputVideoFrame = cv2.cvtColor(
                     inputVideoFrame, cv2.COLOR_BGR2GRAY)  # much faster
-<<<<<<< HEAD
-                # frame = (0.2126 * frame[:, :, 0] +
-                #          0.7152 * frame[:, :, 1] +
-                #          0.0722 * frame[:, :, 2])
-            batchFrames.append(inputVideoFrame)
-        if len(batchFrames) < 2:
-            continue  # need at least 2 frames
-
-        with TemporaryDirectory() as interpFramesFolder:
-            # make input to slomo
-            slomoInputFrames = np.asarray(batchFrames)
-
-            # does not even bother save them if there is no slowdown
-            # because the memory should be able to handle
-            # tens of frames
-            if slowdown_factor != NO_SLOWDOWN:
-                # Interpolated frames are stored to tmpfolder as
-                # 1.png, 2.png, etc.
-                # If slowdown_factor=3, then there will be total of 3 frames,
-                # i.e. 1.png same as first input frame,
-                # 2.png interpolated frame,
-                # 3.png 2nd interpolated frame.
-                # The 2nd input frame is NOT the last frame written output by slomo
-                slomo.interpolate(slomoInputFrames, interpFramesFolder)
-                # read back to memory
-                interpFramesFilenames = all_images(interpFramesFolder)
-
-            # number of frames
-            n = len(interpFramesFilenames) if slowdown_factor != NO_SLOWDOWN \
-                else slomoInputFrames.shape[0]
-
-            events = np.empty((0, 4), dtype=np.float32)
-            # Interpolating the 2 frames f0 to f1 results in interpolated frame fi,k
-            # n frames f0 fi,0 fi,1 ... fi,n-1, where n is the slowdown_factor
-            # The f0 i, and the last interpolated frame is NOT f1
-
-            # Compute times of output interpolated frames.
-            # Use endpoint=False so that we don't include 2nd input frame time
-            interpTimes = np.linspace(start=ts0, stop=ts1, num=n, endpoint=False)
-
-            # interpolate events
-            for i in range(n):  # for each interpolated frame
-                fr = read_image(interpFramesFilenames[i]) \
-                    if slowdown_factor != NO_SLOWDOWN else \
-                    slomoInputFrames[i]
-                newEvents = emulator.generate_events(fr, interpTimes[i])
-                if newEvents is not None and newEvents.shape[0] > 0:
-                    events = np.append(events, newEvents, axis=0)
-
-            events = np.array(events)  # remove first None element
-            eventRenderer.render_events_to_frames(
-                events, height=output_height, width=output_width)
-            ts0 = ts1 # next time will be time of next input frame, which was not yet used by the slomo interpolation
-            ts1 += min(srcFrameIntervalS*segment_size, srcTotalDuration)
-
-        # save last frame of input as 1st frame of new batch
-        batchFrames = [inputVideoFrame]
-=======
+
             # save frame into numpy records
             save_path = os.path.join(
                 source_frames_dir, str(inputFrameIndex).zfill(8)+".npy")
@@ -444,7 +363,7 @@
         n = len(interpFramesFilenames) if slowdown_factor != NO_SLOWDOWN \
             else srcNumFrames
 
-        #  events = np.empty((0, 4), dtype=np.float32)
+        events = np.empty((0, 4), dtype=np.float32)
         # Interpolating the 2 frames f0 to f1 results in
         # n frames f0 fi0 fi1 ... fin-2 f1
         # The endpoint frames are same as input.
@@ -465,15 +384,12 @@
         for i in range(n):  # for each interpolated frame
             fr = read_image(interpFramesFilenames[i])
             newEvents = emulator.generate_events(fr, interpTimes[i])
-            #  if newEvents is not None and newEvents.shape[0] > 0:
-            #      events = np.append(events, newEvents, axis=0)
-
-            #  events = np.array(events)  # remove first None element
-            eventRenderer.render_events_to_frames(
-                newEvents, height=output_height, width=output_width)
-        ts0 = ts1
-        ts1 += srcFrameIntervalS
->>>>>>> f317c22b
+            if newEvents is not None and newEvents.shape[0] > 0:
+                events = np.append(events, newEvents, axis=0)
+
+            events = np.array(events)  # remove first None element
+        eventRenderer.render_events_to_frames(
+            events, height=output_height, width=output_width)
 
     cap.release()
     # remove the source directory
