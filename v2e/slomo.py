--- conflicted
+++ resolved
@@ -81,7 +81,10 @@
             logger.warning('CUDA not available, will be slow :-(')
         self.checkpoint = model
         self.batch_size = batch_size
-        if not isinstance(slowdown_factor,int) or slowdown_factor<2: raise ValueError('slowdown_factor={} but must be an int value>1'.format(slowdown_factor))
+        if not isinstance(slowdown_factor, int) or slowdown_factor < 2:
+            raise ValueError(
+                'slowdown_factor={} but must be an int value>1'
+                .format(slowdown_factor))
         self.sf = slowdown_factor
         self.video_path = video_path
         self.preview = preview
@@ -214,23 +217,27 @@
         source_frame_path: path that contains source file
         output_folder:str, folder that stores the interpolated images,
             numbered 1:N*slowdown_factor.
-<<<<<<< HEAD
-
-            Frames will include the input frames, i.e. if there are 2 input frames and slowdown_factor=10, there will be 10 frames written,
-            starting with the first input frame, and ending before the 2nd input frame.
-
-            If  slowdown factor=2, then the first output frame will be the first input frame, and the 2nd output frame will be
-            a new synthetic frame halfway to the 2nd frame.
-
-            If the slowdown_factor is 3, then there will the first input frame followed by 2 more interframes.
-
-            The output will never include the 2nd input frame.
-
-=======
-            Frames will include the input frames,
-            i.e. if there are 2 input frames and slowdown_factor=10,
-            there will be ?? frames written
->>>>>>> f317c22b
+        frame_size: tuple (width, height)
+
+
+        Frames will include the input frames, i.e.
+        if there are 2 input frames and slowdown_factor=10,
+        there will be 10 frames written,
+        starting with the first input frame, and ending before
+        the 2nd input frame.
+
+        If  slowdown factor=2, then the first output frame will be
+        the first input frame, and the 2nd output frame will be
+        a new synthetic frame halfway to the 2nd frame.
+
+        If the slowdown_factor is 3, then there will
+        the first input frame followed by 2 more interframes.
+
+        The output will never include the 2nd input frame.
+
+        Frames will include the input frames,
+        i.e. if there are 2 input frames and slowdown_factor=10,
+        there will be ?? frames written
         """
         if not output_folder:
             raise Exception(
